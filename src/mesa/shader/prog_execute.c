--- conflicted
+++ resolved
@@ -90,12 +90,8 @@
          const struct gl_program_parameter_list *params;
          ASSERT(source->File == PROGRAM_LOCAL_PARAM ||
                 source->File == PROGRAM_CONSTANT ||
-<<<<<<< HEAD
                 source->File == PROGRAM_STATE_VAR ||
                 source->File == PROGRAM_UNIFORM);
-=======
-                source->File == PROGRAM_STATE_VAR);
->>>>>>> e6887a57
          params = machine->CurProgram->Parameters;
          if (reg < 0 || reg >= (GLint)params->NumParameters)
             return ZeroVec;
