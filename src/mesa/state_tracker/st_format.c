--- conflicted
+++ resolved
@@ -159,15 +159,11 @@
    case MESA_FORMAT_Z24_S8:
       return PIPE_FORMAT_S8_USCALED_Z24_UNORM;
    case MESA_FORMAT_S8_Z24:
-<<<<<<< HEAD
       return PIPE_FORMAT_Z24_UNORM_S8_USCALED;
-=======
-      return PIPE_FORMAT_Z24S8_UNORM;
    case MESA_FORMAT_Z24_X8:
       return PIPE_FORMAT_X8Z24_UNORM;
    case MESA_FORMAT_X8_Z24:
       return PIPE_FORMAT_Z24X8_UNORM;
->>>>>>> b1a9c76b
    case MESA_FORMAT_YCBCR:
       return PIPE_FORMAT_UYVY;
 #if FEATURE_texture_s3tc
