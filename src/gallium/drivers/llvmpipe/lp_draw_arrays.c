--- conflicted
+++ resolved
@@ -45,11 +45,7 @@
 
 
 
-<<<<<<< HEAD
-boolean
-=======
 void
->>>>>>> a1de400e
 llvmpipe_draw_arrays(struct pipe_context *pipe, unsigned mode,
                      unsigned start, unsigned count)
 {
@@ -77,11 +73,6 @@
    if (lp->dirty)
       llvmpipe_update_derived( lp );
 
-<<<<<<< HEAD
-=======
-   llvmpipe_map_transfers(lp);
-
->>>>>>> a1de400e
    /*
     * Map vertex buffers
     */
@@ -117,20 +108,12 @@
       draw_set_mapped_element_buffer(draw, 0, NULL);
    }
 
-<<<<<<< HEAD
-   return TRUE;
-=======
    /*
     * TODO: Flush only when a user vertex/index buffer is present
     * (or even better, modify draw module to do this
     * internally when this condition is seen?)
     */
    draw_flush(draw);
-
-   /* Note: leave drawing surfaces mapped */
-
-   lp->dirty_render_cache = TRUE;
->>>>>>> a1de400e
 }
 
 
